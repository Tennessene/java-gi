# Welcome to Java-GI

Java-GI generates Java bindings for native libraries including Gtk, LibAdwaita, GtkSourceview, WebkitGtk and GStreamer using GObject-Introspection data. The bindings use the new Foreign Function & Memory API (JEP-454) to directly access native resources from inside the JVM.

![Screenshot of Java-GI code with the Browser example](img/browser-screenshot.png)

Please note that Java-GI is still under active development. Feedback is welcome.

## How to use

* [Basic usage](usage.md) and [example applications](examples.md)

* [Registering new GTypes](register.md)

* [Creating composite template classes](templates.md)

* [Generating bindings for other libraries](generate.md)

## Supported 

Java-GI version 0.10 requires OpenJDK 22 or newer. Version 0.8.x and 0.9.x require OpenJDK 21, and version 0.7.2 works with OpenJDK 20. They have been built with the following library versions:

| Library       | Java-GI 0.10.x | Java-GI 0.8.x and 0.9.x | Java-GI 0.7.x |
|---------------|----------------|-------------------------|---------------|
| OpenJDK       | 22             | 21                      | 20            |
| GLib          | 2.80           | 2.78                    | 2.76          |
| GTK           | 4.14           | 4.12                    | 4.10          |
| LibAdwaita    | 1.5            | 1.4                     | 1.3           |
| GStreamer     | 1.22           | 1.22                    | 1.20          |
| GtkSourceview | 5.12           | 5.10                    | 5.9           |
| WebkitGtk     | 2.44           | 2.42                    | 2.41          |

The Java bindings for these libraries are available from [Maven Central](https://central.sonatype.com/search?namespace=io.github.jwharm.javagi).

## API documentation

<<<<<<< HEAD
Java-GI converts API documentation from GObject-Introspection to Javadoc. For the library bindings published by Java-GI 0.9.2, [the Javadoc is available here](https://jwharm.github.io/java-gi/javadoc).
=======
Java-GI converts API documentation from GObject-Introspection to Javadoc. For the library bindings published by Java-GI 0.10.0, [the Javadoc is available here](https://jwharm.github.io/java-gi/javadoc).
>>>>>>> dea45053

JAR files with the Javadoc and source code, to use offline in your IDE, are available from Maven Central.

## Example apps

You can find example applications in the [java-gi-examples repository](https://github.com/jwharm/java-gi-examples).

## Contributing

To build Java-GI for yourself, make changes, or use Java-GI to generate bindings for other (GObject-Introspection based) libraries, follow the instructions [here](https://jwharm.github.io/java-gi/generate/). Please log issues, questions and requests on [Github](https://github.com/jwharm/java-gi), or join the discussion on [Matrix](https://matrix.to/#/#java-gi:matrix.org).<|MERGE_RESOLUTION|>--- conflicted
+++ resolved
@@ -34,11 +34,7 @@
 
 ## API documentation
 
-<<<<<<< HEAD
-Java-GI converts API documentation from GObject-Introspection to Javadoc. For the library bindings published by Java-GI 0.9.2, [the Javadoc is available here](https://jwharm.github.io/java-gi/javadoc).
-=======
 Java-GI converts API documentation from GObject-Introspection to Javadoc. For the library bindings published by Java-GI 0.10.0, [the Javadoc is available here](https://jwharm.github.io/java-gi/javadoc).
->>>>>>> dea45053
 
 JAR files with the Javadoc and source code, to use offline in your IDE, are available from Maven Central.
 
