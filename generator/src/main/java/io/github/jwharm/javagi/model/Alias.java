--- conflicted
+++ resolved
@@ -63,13 +63,8 @@
                 if (getTargetType() == TargetType.CLASS) {
                     generateCastFromGObject(writer);
                 }
-<<<<<<< HEAD
 
                 generateMarshal(writer);
-
-                writer.write("}\n");
-=======
->>>>>>> 88ada455
             }
             case INTERFACE, CALLBACK -> {
                 writer.write("public interface " + javaName + " extends " + type.qualifiedJavaType + " {\n");
