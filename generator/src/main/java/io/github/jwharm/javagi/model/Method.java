--- conflicted
+++ resolved
@@ -111,15 +111,6 @@
         // Non-array out parameters
         if (parameters != null) {
             for (Parameter p : parameters.parameterList) {
-<<<<<<< HEAD
-                if (p.isOutParameter()) {
-                    if (p.array == null) {
-                        writer.write("        " + p.name + ".set(");
-                        String identifier = p.name + "POINTER.get(" + Conversions.getValueLayout(p.type) + ", 0)";
-                        writer.write(p.getNewInstanceString(p.type, identifier) + ");\n");
-                    }
-                } else if (p.type != null && p.type.isAliasForPrimitive() && p.type.isPointer()) {
-=======
             	if (p.isOutParameter()) {
             		if (p.array == null) {
                 		writer.write("        " + p.name + ".set(");
@@ -133,7 +124,6 @@
                 		}
             		}
             	} else if (p.type != null && p.type.isAliasForPrimitive() && p.type.isPointer()) {
->>>>>>> a693f65b
                     writer.write("            " + p.name + ".setValue(" + p.name + "POINTER.get());\n");
                 }
             }
@@ -141,27 +131,6 @@
         // Array out parameters
         if (parameters != null) {
             for (Parameter p : parameters.parameterList) {
-<<<<<<< HEAD
-                if (p.isOutParameter()) {
-                    if (p.array != null) {
-                        String len = p.array.size();
-                        String valuelayout = Conversions.getValueLayout(p.array.type);
-                        if (p.array.type.isPrimitive && (! p.array.type.isBoolean())) {
-                            // Array of primitive values
-                            writer.write("        " + p.name + ".set(");
-                            writer.write("MemorySegment.ofAddress(" + p.name + "POINTER.get(ValueLayout.ADDRESS, 0), " + len + " * " + valuelayout + ".byteSize(), Interop.getScope()).toArray(" + valuelayout + "));\n");
-                        } else {
-                            // Array of proxy objects
-                            writer.write("        " + p.array.type.qualifiedJavaType + "[] " + p.name + "ARRAY = new " + p.array.type.qualifiedJavaType + "[" + len + "];\n");
-                            writer.write("        for (int I = 0; I < " + len + "; I++) {\n");
-                            writer.write("            var OBJ = " + p.name + "POINTER.get(" + valuelayout + ", I);\n");
-                            writer.write("            " + p.name + "ARRAY[I] = ");
-                            writer.write(p.getNewInstanceString(p.array.type, "OBJ") + ";\n");
-                            writer.write("        }\n");
-                            writer.write("        " + p.name + ".set(" + p.name + "ARRAY);\n");
-                        }
-                    }
-=======
             	if (p.isOutParameter()) {
             		if (p.array != null) {
             			String len = p.array.size();
@@ -181,7 +150,6 @@
             				writer.write("        " + p.name + ".set(" + p.name + "ARRAY);\n");
             			}
             		}
->>>>>>> a693f65b
                 }
             }
         }
@@ -193,9 +161,8 @@
         }
         
         if (returnValue.array != null) {
-<<<<<<< HEAD
-            String len = returnValue.array.size();
-            if (len != null) {
+        	String len = returnValue.array.size();
+        	if (len != null) {
                 if (getReturnValue().nullable) {
                     switch (panamaReturnType) {
                         case "MemoryAddress" -> writer.write("        if (RESULT.equals(MemoryAddress.NULL)) return null;\n");
@@ -204,23 +171,6 @@
                     }
                 }
                 String valuelayout = Conversions.getValueLayout(returnValue.array.type);
-                if (returnValue.array.type.isPrimitive && (! returnValue.array.type.isBoolean())) {
-                    // Array of primitive values
-                    writer.write("        return MemorySegment.ofAddress(RESULT.get(ValueLayout.ADDRESS, 0), " + len + " * " + valuelayout + ".byteSize(), Interop.getScope()).toArray(" + valuelayout + ");\n");
-                } else {
-                    // Array of proxy objects
-                    writer.write("        " + returnValue.array.type.qualifiedJavaType + "[] resultARRAY = new " + returnValue.array.type.qualifiedJavaType + "[" + len + "];\n");
-                    writer.write("        for (int I = 0; I < " + len + "; I++) {\n");
-                    writer.write("            var OBJ = RESULT.get(" + valuelayout + ", I);\n");
-                    writer.write("            resultARRAY[I] = " + returnValue.getNewInstanceString(returnValue.array.type, "OBJ") + ";\n");
-                    writer.write("        }\n");
-                    writer.write("        return resultARRAY;\n");
-                }
-            } else {
-=======
-        	String len = returnValue.array.size();
-        	if (len != null) {
-    			String valuelayout = Conversions.getValueLayout(returnValue.array.type);
     			if (returnValue.array.type.isPrimitive && (! returnValue.array.type.isBoolean())) {
     				// Array of primitive values
             		writer.write("        return MemorySegment.ofAddress(RESULT.get(ValueLayout.ADDRESS, 0), " + len + " * " + valuelayout + ".byteSize(), Interop.getScope()).toArray(" + valuelayout + ");\n");
@@ -234,7 +184,6 @@
     				writer.write("        return resultARRAY;\n");
     			}
         	} else {
->>>>>>> a693f65b
                 returnValue.generateReturnStatement(writer, 2);
             }
         } else {
