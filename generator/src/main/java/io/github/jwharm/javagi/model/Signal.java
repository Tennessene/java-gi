--- conflicted
+++ resolved
@@ -21,19 +21,6 @@
         String className = ((RegisteredType) parent).javaName;
         signalName = Conversions.toSimpleJavaType(name, getNamespace());
         qualifiedName = className + "." + signalName;
-<<<<<<< HEAD
-
-        // Add source parameter
-        if (parameters == null) {
-            parameters = new Parameters(this);
-        }
-        String paramName = "source" + className;
-        Parameter p = new Parameter(parameters, paramName, "none", "0", "0", "0", null, null);
-        p.type = new Type(p, className, ((RegisteredType) parent).cType);
-        p.signalSource = true;
-        parameters.parameterList.add(0, p);
-=======
->>>>>>> 63ffac0b
     }
 
     public void generate(SourceWriter writer, boolean isDefault) throws IOException {
