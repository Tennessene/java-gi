package io.github.jwharm.javagi.model;

import java.io.IOException;
import java.io.Writer;
import java.util.Objects;

import io.github.jwharm.javagi.generator.Conversions;

public abstract class RegisteredType extends GirElement {

<<<<<<< HEAD
    public final String javaName, parentClass, cType, version;
    protected final String qualifiedName;
=======
    public final String javaName;
    public final String parentClass;
    public final String cType;
    public final String version;
    private final String qualifiedName;
>>>>>>> 88ada455

    public String injected = null;

    public RegisteredType(GirElement parent, String name, String parentClass, String cType, String version) {
        super(parent);
        
        this.parentClass = Conversions.toQualifiedJavaType(parentClass, getNamespace());
        this.name = name;
        this.javaName = Conversions.toSimpleJavaType(name, getNamespace());
        this.qualifiedName = Conversions.toQualifiedJavaType(name, getNamespace());
        
        // If c type is not provided, guess that the name is also the c type
        this.cType = Objects.requireNonNullElse(cType, name);
        
        this.version = version;

        // Register the full names of this class and the parent class
        Conversions.superLookupTable.put(this.qualifiedName, this.parentClass);
    }

    // Find out if this tyjpe is a subclass of the provided classname
    private boolean isInstanceOf(String classname) {
        if (this.qualifiedName.equals(classname)) {
            return true;
        }
        String current = this.qualifiedName;
        while (current != null) {
            current = Conversions.superLookupTable.get(current);
            if (classname.equals(current)) {
                return true;
            }
        }
        return false;
    }

    public abstract void generate(Writer writer) throws IOException;

    protected void generatePackageDeclaration(Writer writer) throws IOException {
        writer.write("package " + getNamespace().packageName + ";\n");
        writer.write("\n");
    }

    public static void generateImportStatements(Writer writer) throws IOException {
        writer.write("import io.github.jwharm.javagi.*;\n");
        writer.write("import java.lang.foreign.*;\n");
        writer.write("import java.lang.invoke.*;\n");
        writer.write("import org.jetbrains.annotations.*;\n");
        writer.write("\n");
    }

    protected void generateJavadoc(Writer writer) throws IOException {
        if (doc != null) {
            doc.generate(writer, 0);
        }
    }
    
    protected void generateCType(Writer writer) throws IOException {
        String typeLiteral = Conversions.literal("java.lang.String", cType);
        writer.write("    \n");
        writer.write("    private static final java.lang.String C_TYPE_NAME = " + typeLiteral + ";\n");
    }
    
    /**
     * Generate a function declaration to retrieve the type of this object.
     * @param getType the name of the function
     */
    protected void registerGetTypeFunction(String getType) {
        // Function
        Function getTypeFunc = new Function(this, "get_type", getType, null, null);
        getTypeFunc.returnValue = new ReturnValue(getTypeFunc, "none", null);
        getTypeFunc.returnValue.type = new Type(getTypeFunc.returnValue, "GType", "GType");
        
        // Docstrings
        getTypeFunc.doc = new Doc(getTypeFunc, null);
        getTypeFunc.doc.contents = "Get the gtype";
        getTypeFunc.returnValue.doc = new Doc(getTypeFunc.returnValue, null);
        getTypeFunc.returnValue.doc.contents = "The gtype";
        
        // Add the function
        this.functionList.add(getTypeFunc);
    }
    
    protected void generateMemoryLayout(Writer writer) throws IOException {
        if (this instanceof Bitfield || this instanceof Enumeration) {
            return;
        }
        
        if (! fieldList.isEmpty()) {
            writer.write("    \n");
            
            writer.write("    private static final GroupLayout memoryLayout = MemoryLayout.");
            if (this instanceof Union) {
                writer.write("unionLayout(\n");
            } else {
                writer.write("structLayout(\n");
            }
            
            // How many bytes have we generated thus far
            int size = 0;
            
            for (int f = 0; f < fieldList.size(); f++) {
                Field field = fieldList.get(f);
                
                if (f > 0) {
                    writer.write(",\n");
                }
                
                // Get the byte size of the field. For example: int = 32bit, pointer = 64bit, char = 8bit
                int s = field.getSize(field.getMemoryType());
                
                // Calculate padding (except for union layouts)
                if (! (this instanceof Union)) {
                    
                    // If the previous field had a smaller byte size than this one, add padding (to a maximum of 64 bits)
                    if (size % s % 64 > 0) {
                        int padding = s - (size % s);
                        writer.write("        MemoryLayout.paddingLayout(" + padding + "),\n");
                        size += padding;
                    }
                    
                }
                
                // Write the memory layout declaration
                writer.write("        " + field.getMemoryLayoutString());
                
                size += s;
            }
            // Write the name of the struct
            writer.write("\n    ).withName(C_TYPE_NAME);\n");
        }
        
        writer.write("    \n");
        writer.write("    /**\n");
        if (fieldList.isEmpty()) {
            writer.write("     * Memory layout of the native struct is unknown.\n");
            writer.write("     * @return always {@code Interop.valueLayout.ADDRESS}\n");
        } else {
            writer.write("     * The memory layout of the native struct.\n");
            writer.write("     * @return the memory layout\n");
        }
        writer.write("     */\n");
        writer.write("    @ApiStatus.Internal\n");
        writer.write("    public static MemoryLayout getMemoryLayout() {\n");
        if (fieldList.isEmpty()) {
            writer.write("        return Interop.valueLayout.ADDRESS;\n");
        } else {
            writer.write("        return memoryLayout;\n");
        }
        writer.write("    }\n");
    }
    
    /**
     * Generate standard constructors from a MemoryAddress and a GObject
     * @param writer The writer for the source code
     * @throws IOException Thrown by {@code writer.write()}
     */
    protected void generateCastFromGObject(Writer writer) throws IOException {
        writer.write("    \n");
        writer.write("    /**\n");
        writer.write("     * Cast object to " + javaName + " if its GType is a (or inherits from) \"" + cType + "\".\n");
        writer.write("     * <p>\n");
        writer.write("     * Internally, this creates a new Proxy object with the same ownership status as the parameter. If \n");
        writer.write("     * the parameter object was owned by the user, the Cleaner will be removed from it, and will be attached \n");
        writer.write("     * to the new Proxy object, so the call to {@code g_object_unref} will happen only once the new Proxy instance \n");
        writer.write("     * is garbage-collected. \n");
        writer.write("     * @param  gobject            An object that inherits from GObject\n");
        writer.write("     * @return                    A new proxy instance of type {@code " + javaName + "} that points to the memory address of the provided GObject.\n");
        writer.write("     *                            The type of the object is checked with {@code g_type_check_instance_is_a}.\n");
        writer.write("     * @throws ClassCastException If the GType is not derived from \"" + cType + "\", a ClassCastException will be thrown.\n");
        writer.write("     */\n");
<<<<<<< HEAD
        writer.write("    public static " + javaName + " castFrom(org.gtk.gobject.Object gobject) {\n");
        writer.write("        if (org.gtk.gobject.GObject.typeCheckInstanceIsA(org.gtk.gobject.TypeInstance.fromAddress.marshal(gobject.handle(), Ownership.NONE), " + javaName + ".getType())) {\n");
=======
        writer.write("    public static " + javaName + " castFrom(org.gtk.gobject.GObject gobject) {\n");
        writer.write("        if (org.gtk.gobject.GObjects.typeCheckInstanceIsA(new org.gtk.gobject.TypeInstance(gobject.handle(), Ownership.NONE), " + javaName + ".getType())) {\n");
>>>>>>> 88ada455
        writer.write("            return new " + javaName + (this instanceof Interface ? "Impl" : "") + "(gobject.handle(), gobject.yieldOwnership());\n");
        writer.write("        } else {\n");
        writer.write("            throw new ClassCastException(\"Object type is not an instance of " + cType + "\");\n");
        writer.write("        }\n");
        writer.write("    }\n");
    }

    protected void generateMemoryAddressConstructor(Writer writer) throws IOException {

        // Find out if this class is instanceof InitiallyUnowned
        boolean initiallyUnowned = isInstanceOf("org.gtk.gobject.InitiallyUnowned");

        writer.write("    \n");
        writer.write("    /**\n");
        writer.write("     * Create a " + javaName + " proxy instance for the provided memory address.\n");
        if (initiallyUnowned) {
            writer.write("     * <p>\n");
            writer.write("     * Because " +javaName + " is an {@code InitiallyUnowned} instance, when \n");
            writer.write("     * {@code ownership == Ownership.NONE}, the ownership is set to {@code FULL} \n");
            writer.write("     * and a call to {@code refSink()} is executed to sink the floating reference.\n");
        }
        writer.write("     * @param address   The memory address of the native object\n");
        writer.write("     * @param ownership The ownership indicator used for ref-counted objects\n");
        writer.write("     */\n");
        writer.write("    protected " + javaName + "(Addressable address, Ownership ownership) {\n");

        if (initiallyUnowned) {
            writer.write("        super(address, Ownership.FULL);\n");
            writer.write("        if (ownership == Ownership.NONE) {\n");
            writer.write("            refSink();\n");
            writer.write("        }\n");
        } else {
            writer.write("        super(address, ownership);\n");
        }
        writer.write("    }\n");
    }

    protected void generateMarshal(Writer writer) throws IOException {
        writer.write("    \n");
        writer.write("    @ApiStatus.Internal\n");
        String name = javaName + (this instanceof Interface ? "Impl" : "");
        writer.write("    public static final Marshal<Addressable, " + name + "> fromAddress = (input, ownership) -> "
                + "input.equals(MemoryAddress.NULL) ? null : new " + name + "(input, ownership);\n"
        );
    }

    protected void generateEnsureInitialized(Writer writer) throws IOException {
        generateEnsureInitialized(writer, "    ");
    }

    protected void generateEnsureInitialized(Writer writer, String indent) throws IOException {
        writer.write(indent);
        writer.write("\n");
        writer.write(indent);
        writer.write("static {\n");
        writer.write(indent);
        writer.write("    " + Conversions.toSimpleJavaType(getNamespace().globalClassName, getNamespace()) + ".javagi$ensureInitialized();\n");
        writer.write(indent);
        writer.write("}\n");
    }

    /**
     * Generates all constructors listed for this type. When the constructor is not named "new", a static
     * factory method is generated with the provided name.
     * @param writer The writer for the source code
     * @throws IOException Thrown by {@code writer.write()}
     */
    protected void generateConstructors(Writer writer) throws IOException {
        for (Constructor c : constructorList) {
            boolean isInterface = this instanceof Interface;
            if (c.name.equals("new")) {
                c.generate(writer, isInterface);
            } else {
                c.generateNamed(writer, isInterface);
            }
        }
    }
    
    /**
     * Generates an inner class DowncallHandles with MethodHandle declarations.
     * @param writer The writer for the source code
     * @throws IOException Thrown by {@code writer.write()}
     */
    protected void generateDowncallHandles(Writer writer) throws IOException {
        boolean isInterface = this instanceof Interface;
        if (! (constructorList.isEmpty() && methodList.isEmpty() && functionList.isEmpty())) {
            writer.write("    \n");
            writer.write(isInterface ? "    @ApiStatus.Internal\n    " : "    private ");
            writer.write("static class DowncallHandles {\n");
            for (Constructor c : constructorList) {
                c.generateMethodHandle(writer, isInterface);
            }
            for (Method m : methodList) {
                m.generateMethodHandle(writer, isInterface);
            }
            for (Function f : functionList) {
                f.generateMethodHandle(writer, isInterface);
            }
            writer.write("    }\n");
        }
    }
    
    /**
     * Generates an inner class Callbacks with static signal callback functions that will be used for upcalls
     * @param writer The writer for the source code
     * @throws IOException Thrown by {@code writer.write()}
     */
    protected void generateSignalCallbacks(Writer writer) throws IOException {
        boolean isInterface = this instanceof Interface;
        if (! signalList.isEmpty()) {
            writer.write("    \n");
            writer.write(isInterface ? "    @ApiStatus.Internal\n    " : "    private ");
            writer.write("static class Callbacks {\n");
            for (Signal s : signalList) {
                s.generateStaticCallback(writer, isInterface);
            }
            writer.write("    }\n");
        }
    }
    
    public String getInteropString(String paramName, boolean isPointer, String transferOwnership) {
        return paramName + ".handle()";
    }

    protected void generateInjected(Writer writer) throws IOException {
        if (injected != null) writer.write(injected);
    }
}<|MERGE_RESOLUTION|>--- conflicted
+++ resolved
@@ -8,16 +8,11 @@
 
 public abstract class RegisteredType extends GirElement {
 
-<<<<<<< HEAD
-    public final String javaName, parentClass, cType, version;
-    protected final String qualifiedName;
-=======
     public final String javaName;
     public final String parentClass;
     public final String cType;
     public final String version;
-    private final String qualifiedName;
->>>>>>> 88ada455
+    protected final String qualifiedName;
 
     public String injected = null;
 
@@ -188,13 +183,8 @@
         writer.write("     *                            The type of the object is checked with {@code g_type_check_instance_is_a}.\n");
         writer.write("     * @throws ClassCastException If the GType is not derived from \"" + cType + "\", a ClassCastException will be thrown.\n");
         writer.write("     */\n");
-<<<<<<< HEAD
-        writer.write("    public static " + javaName + " castFrom(org.gtk.gobject.Object gobject) {\n");
-        writer.write("        if (org.gtk.gobject.GObject.typeCheckInstanceIsA(org.gtk.gobject.TypeInstance.fromAddress.marshal(gobject.handle(), Ownership.NONE), " + javaName + ".getType())) {\n");
-=======
         writer.write("    public static " + javaName + " castFrom(org.gtk.gobject.GObject gobject) {\n");
-        writer.write("        if (org.gtk.gobject.GObjects.typeCheckInstanceIsA(new org.gtk.gobject.TypeInstance(gobject.handle(), Ownership.NONE), " + javaName + ".getType())) {\n");
->>>>>>> 88ada455
+        writer.write("        if (org.gtk.gobject.GObjects.typeCheckInstanceIsA(org.gtk.gobject.TypeInstance.fromAddress.marshal(gobject.handle(), Ownership.NONE), " + javaName + ".getType())) {\n");
         writer.write("            return new " + javaName + (this instanceof Interface ? "Impl" : "") + "(gobject.handle(), gobject.yieldOwnership());\n");
         writer.write("        } else {\n");
         writer.write("            throw new ClassCastException(\"Object type is not an instance of " + cType + "\");\n");
