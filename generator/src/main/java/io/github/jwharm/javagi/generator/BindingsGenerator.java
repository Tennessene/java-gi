package io.github.jwharm.javagi.generator;

import io.github.jwharm.javagi.model.Class;
import io.github.jwharm.javagi.model.Record;
import io.github.jwharm.javagi.model.*;

import java.io.IOException;
import java.nio.file.Files;
import java.nio.file.Path;
import java.util.Set;

public class BindingsGenerator {

    /**
     * Generate Java bindings for the provided GI repository
     */
    public static void generate(Repository gir, Set<String> natives, Path basePath) throws IOException {

        Files.createDirectories(basePath);

        // Create a java file for each RegisteredType (class, interface, ...)
        for (RegisteredType rt : gir.namespace.registeredTypeMap.values()) {
            
            // Class type structs are generated as inner classes
            if (rt instanceof Record rec && rec.isGTypeStructFor != null) {
                continue;
            }

            // Private inner structs can be omitted from language bindings
            if (rt instanceof Record rec && rec.name.endsWith("Private")) {
                continue;
            }
            
            // Generate the class
            try (SourceWriter writer = new SourceWriter(Files.newBufferedWriter(basePath.resolve(rt.javaName + ".java")))) {
                rt.generate(writer);
            }
        }
        // Create a class file for global declarations
        generateGlobals(gir, natives, basePath);
    }

    /**
     * Generate the contents for the class with the namespace-global declarations and a package-info.
     * The name of the class is the namespace identifier.
     */
    public static void generateGlobals(Repository gir, Set<String> natives, Path basePath) throws IOException {
        String className = Conversions.convertToJavaType(gir.namespace.globalClassName, false, gir.namespace);
        try (SourceWriter writer = new SourceWriter(Files.newBufferedWriter(basePath.resolve(className + ".java")))) {
            
            writer.write("package " + gir.namespace.packageName + ";\n");
            writer.write("\n");
            RegisteredType.generateImportStatements(writer);

            writer.write("/**\n");
            writer.write(" * Constants and functions that are declared in the global " + className + " namespace.\n");
            writer.write(" */\n");
            writer.write("public final class " + className + " {\n");
            writer.increaseIndent();
            writer.write("\n");
            writer.write("static {\n");
            if (!gir.isApi()) {
                // Load dependencies first
                for (Include incl : gir.includeList) {
                    Repository dep = Conversions.repositoriesLookupTable.get(incl.name);
                    String clsName = Conversions.convertToJavaType(dep.namespace.globalClassName, false, dep.namespace);
                    writer.write("    " + dep.namespace.globalClassPackage + "." + clsName + ".javagi$ensureInitialized();\n");
                }

<<<<<<< HEAD
                // Load libraries
                for (String libraryName : natives) {
                    writer.write("    LibLoad.loadLibrary(\"" + libraryName + "\");\n");
                }

                // Register types
                writer.write("    registerTypes();\n");

            } else writer.write("    Interop.throwApiError();\n");
=======
            // Load libraries
            for (String libraryName : natives) {
                writer.write("    LibLoad.loadLibrary(\"" + libraryName + "\");\n");
            }
            
            // Register types
            writer.write("    registerTypes();\n");
            
>>>>>>> 5041e0ee
            writer.write("}\n");
            writer.write("\n");
            writer.write("@ApiStatus.Internal public static void javagi$ensureInitialized() {}\n");
            
            // Generate constants
            for (Constant constant : gir.namespace.constantList) {
                constant.generate(writer);
            }

            // Generate global functions
            for (Function function : gir.namespace.functionList) {
                function.generate(writer);
            }
            
            // Generate downcallhandles
            if (!gir.isApi() && !gir.namespace.functionList.isEmpty()) {
                writer.write("\n");
                writer.write("private static class DowncallHandles {\n");
                writer.increaseIndent();
                for (Function f : gir.namespace.functionList) {
                    f.generateMethodHandle(writer);
                }
                writer.decreaseIndent();
                writer.write("}\n");
            }
            
            // Generate registerTypes function
            if (!gir.isApi()) {
                writer.write("\n");
                writer.write("private static void registerTypes() {\n");
                writer.increaseIndent();

                // Classes
                for (Class c : gir.namespace.classList) {
                    writer.write("if (" + c.javaName + ".isAvailable()) TypeCache.register(" + c.javaName + ".getType(), " + c.getConstructorString() + ");\n");
                }

                // Interfaces
                for (Interface i : gir.namespace.interfaceList) {
                    writer.write("if (" + i.javaName + ".isAvailable()) TypeCache.register(" + i.javaName + ".getType(), " + i.getConstructorString() + ");\n");
                }

                // Aliases
                for (Alias a : gir.namespace.aliasList) {
                    if (a.getTargetType() == Alias.TargetType.CLASS) {
                        Class c = (Class) a.type.girElementInstance;
                        writer.write("if (" + a.javaName + ".isAvailable()) TypeCache.register(" + a.javaName + ".getType(), " + c.getConstructorString() + ");\n");
                    } else if (a.getTargetType() == Alias.TargetType.INTERFACE) {
                        Interface i = (Interface) a.type.girElementInstance;
                        writer.write("if (" + a.javaName + ".isAvailable()) TypeCache.register(" + a.javaName + ".getType(), " + i.getConstructorString() + ");\n");
                    }
                }

                writer.decreaseIndent();
                writer.write("}\n");
            }

            writer.decreaseIndent();
            writer.write("}\n");
        }

        // Generate package-info.java file
        try (SourceWriter writer = new SourceWriter(Files.newBufferedWriter(basePath.resolve("package-info.java")))) {
            writer.write("/**\n");
            writer.write(" * This package contains the generated bindings for " + gir.namespace.name + ".\n");
            writer.write(" * <p>\n");
            writer.write(" * The following native libraries are required and will be loaded: ");
            for (String libraryName : natives) writer.write(" {@code " + libraryName + "}");
            writer.write("\n");
            writer.write(" * <p>\n");
            writer.write(" * For namespace-global declarations, refer to the {@link " + className + "} class documentation.\n");
            writer.write(" */\n");
            writer.write("package " + gir.namespace.packageName + ";\n");
        }
    }
}<|MERGE_RESOLUTION|>--- conflicted
+++ resolved
@@ -60,14 +60,6 @@
             writer.write("\n");
             writer.write("static {\n");
             if (!gir.isApi()) {
-                // Load dependencies first
-                for (Include incl : gir.includeList) {
-                    Repository dep = Conversions.repositoriesLookupTable.get(incl.name);
-                    String clsName = Conversions.convertToJavaType(dep.namespace.globalClassName, false, dep.namespace);
-                    writer.write("    " + dep.namespace.globalClassPackage + "." + clsName + ".javagi$ensureInitialized();\n");
-                }
-
-<<<<<<< HEAD
                 // Load libraries
                 for (String libraryName : natives) {
                     writer.write("    LibLoad.loadLibrary(\"" + libraryName + "\");\n");
@@ -77,16 +69,6 @@
                 writer.write("    registerTypes();\n");
 
             } else writer.write("    Interop.throwApiError();\n");
-=======
-            // Load libraries
-            for (String libraryName : natives) {
-                writer.write("    LibLoad.loadLibrary(\"" + libraryName + "\");\n");
-            }
-            
-            // Register types
-            writer.write("    registerTypes();\n");
-            
->>>>>>> 5041e0ee
             writer.write("}\n");
             writer.write("\n");
             writer.write("@ApiStatus.Internal public static void javagi$ensureInitialized() {}\n");
