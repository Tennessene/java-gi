package io.github.jwharm.javagi.model;

import io.github.jwharm.javagi.generator.Conversions;

import java.io.IOException;
import java.io.Writer;

public class Callback extends RegisteredType implements CallableType {

    public ReturnValue returnValue;
    public Parameters parameters;

    public Callback(GirElement parent, String name, String cType, String version) {
        super(parent, name, null, cType, version);
    }

    public void generate(Writer writer) throws IOException {
        generateFunctionalInterface(writer);
    }

    private void generateFunctionalInterface(Writer writer) throws IOException {
        boolean isVoid = returnValue.type == null || "void".equals(returnValue.type.simpleJavaType);
        generatePackageDeclaration(writer);
        generateImportStatements(writer);
        generateJavadoc(writer);
        
        writer.write("@FunctionalInterface\n");
        writer.write("public interface " + javaName + " {\n");
        // Generate run(...)
        writer.write("    ");
        writer.write(isVoid ? "void" : returnValue.type.qualifiedJavaType);
        writer.write(" run(");
        if (parameters != null) {
            boolean first = true;
            for (Parameter p : parameters.parameterList) {
                if (!first) writer.write(", ");
                first = false;
                p.generateTypeAndName(writer, true);
            }
        }
        writer.write(");\n");
<<<<<<< HEAD
        writer.write("\n");
        if (parameters != null && parameters.parameterList.stream().anyMatch(Parameter::isOutParameter)) {
            writer.write("    // This callback is NOT supported as it contains an Out parameter!\n");
            writer.write("    default MemoryAddress toCallback() {\n");
            writer.write("        throw new UnsupportedOperationException(\"Operation not supported yet\");\n");
            writer.write("    }\n");
            writer.write("}\n");
            return;
=======

        generateInjected(writer);

        writer.write("}\n");
    }

    // Generate the static callback method, that will run the handler method.
    private void generateStaticCallback() throws IOException {
        StringWriter writer = new StringWriter();

        writer.write("        \n");
        writer.write("        public static ");
        if (returnValue.type == null) {
            writer.write("void");
        } else {
            // Pointer parameters are "MemoryAddress", but return values are "Addressable"
            String returnType = Conversions.toPanamaJavaType(returnValue.type);
            if (returnType.equals("MemoryAddress")) {
                returnType = "Addressable";
            }
            writer.write(returnType);
>>>>>>> 88ada455
        }
        // Generate upcall(...)
        writer.write("    @ApiStatus.Internal default ");
        writer.write(isVoid ? "void" : Conversions.toPanamaJavaType(returnValue.type));
        writer.write(" upcall(");
        if (parameters != null) {
            boolean first = true;
            for (Parameter p : parameters.parameterList) {
                if (!first) writer.write(", ");
                first = false;
                writer.write(Conversions.toPanamaJavaType(p.type) + " " + p.name);
            }
        }
        writer.write(") {\n");
        writer.write("        ");
        if (!isVoid) writer.write("var RESULT = ");
        writer.write("run(");
        if (parameters != null) {
            boolean first = true;
            for (Parameter p : parameters.parameterList) {
                if (!first) writer.write(", ");
                first = false;
                p.generateReverseInterop(writer, p.name, true);
            }
        }
        writer.write(");\n");
        if (!isVoid) {
            writer.write("        return ");
            boolean isMemoryAddress = Conversions.toPanamaJavaType(returnValue.type).equals("MemoryAddress");
            if (isMemoryAddress) writer.write("(");
            returnValue.generateInterop(writer, "RESULT", false);
            if (isMemoryAddress) writer.write(").address()");
            writer.write(";\n");
        }
        writer.write("    }\n");
        writer.write("    \n");
        // Generate fields
        writer.write("    @ApiStatus.Internal FunctionDescriptor DESCRIPTOR = FunctionDescriptor.");
        if (isVoid) {
            writer.write("ofVoid(");
        } else {
            writer.write("of(");
            writer.write(Conversions.toPanamaMemoryLayout(returnValue.type));
            if (parameters != null) {
                writer.write(", ");
            }
        }
        if (parameters != null) {
            boolean first = true;
            for (Parameter p : parameters.parameterList) {
                if (!first) writer.write(", ");
                first = false;
                writer.write(Conversions.toPanamaMemoryLayout(p.type));
            }
        }
        writer.write(");\n");
        writer.write("    @ApiStatus.Internal MethodHandle HANDLE = Interop.getHandle(" + javaName + ".class, DESCRIPTOR);\n");
        writer.write("    \n");
        // Generate toCallback()
        writer.write("    default MemoryAddress toCallback() {\n");
        writer.write("        return Linker.nativeLinker().upcallStub(HANDLE.bindTo(this), DESCRIPTOR, Interop.getScope()).address();\n");
        writer.write("    }\n");
        writer.write("}\n");
    }

    @Override
    public String getInteropString(String paramName, boolean isPointer, String transferOwnership) {
        return "(Addressable) " + paramName + ".toCallback()";
    }

    @Override
    public Parameters getParameters() {
        return parameters;
    }

    @Override
    public void setParameters(Parameters ps) {
        this.parameters = ps;
    }

    @Override
    public ReturnValue getReturnValue() {
        return returnValue;
    }

    @Override
    public void setReturnValue(ReturnValue rv) {
        this.returnValue = rv;
    }
}<|MERGE_RESOLUTION|>--- conflicted
+++ resolved
@@ -39,7 +39,6 @@
             }
         }
         writer.write(");\n");
-<<<<<<< HEAD
         writer.write("\n");
         if (parameters != null && parameters.parameterList.stream().anyMatch(Parameter::isOutParameter)) {
             writer.write("    // This callback is NOT supported as it contains an Out parameter!\n");
@@ -48,29 +47,6 @@
             writer.write("    }\n");
             writer.write("}\n");
             return;
-=======
-
-        generateInjected(writer);
-
-        writer.write("}\n");
-    }
-
-    // Generate the static callback method, that will run the handler method.
-    private void generateStaticCallback() throws IOException {
-        StringWriter writer = new StringWriter();
-
-        writer.write("        \n");
-        writer.write("        public static ");
-        if (returnValue.type == null) {
-            writer.write("void");
-        } else {
-            // Pointer parameters are "MemoryAddress", but return values are "Addressable"
-            String returnType = Conversions.toPanamaJavaType(returnValue.type);
-            if (returnType.equals("MemoryAddress")) {
-                returnType = "Addressable";
-            }
-            writer.write(returnType);
->>>>>>> 88ada455
         }
         // Generate upcall(...)
         writer.write("    @ApiStatus.Internal default ");
@@ -133,6 +109,9 @@
         writer.write("    default MemoryAddress toCallback() {\n");
         writer.write("        return Linker.nativeLinker().upcallStub(HANDLE.bindTo(this), DESCRIPTOR, Interop.getScope()).address();\n");
         writer.write("    }\n");
+
+        generateInjected(writer);
+
         writer.write("}\n");
     }
 
