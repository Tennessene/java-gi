package io.github.jwharm.javagi;

public class Out<T> {
<<<<<<< HEAD
    
    private T value;
    
    public Out() {
    }
    
    public T get() {
        return value;
    }
    
    @ApiStatus.Internal
    public void set(T value) {
        this.value = value;
    }
=======
	
	private T value;
	
	public Out() {
	}
	
	public Out(T value) {
		this.value = value;
	}
	
	public T get() {
		return value;
	}
	
	public void set(T value) {
		this.value = value;
	}
>>>>>>> a693f65b
}<|MERGE_RESOLUTION|>--- conflicted
+++ resolved
@@ -1,22 +1,6 @@
 package io.github.jwharm.javagi;
 
 public class Out<T> {
-<<<<<<< HEAD
-    
-    private T value;
-    
-    public Out() {
-    }
-    
-    public T get() {
-        return value;
-    }
-    
-    @ApiStatus.Internal
-    public void set(T value) {
-        this.value = value;
-    }
-=======
 	
 	private T value;
 	
@@ -34,5 +18,4 @@
 	public void set(T value) {
 		this.value = value;
 	}
->>>>>>> a693f65b
 }