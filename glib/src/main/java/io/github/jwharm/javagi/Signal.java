--- conflicted
+++ resolved
@@ -1,5 +1,6 @@
 package io.github.jwharm.javagi;
 
+import org.gtk.gobject.GObject;
 import org.gtk.gobject.GObjects;
 
 import java.lang.foreign.Addressable;
@@ -10,11 +11,7 @@
     private final long handlerId;
 
     public Signal(Addressable instance, long handlerId) {
-<<<<<<< HEAD
-        this.instance = org.gtk.gobject.Object.fromAddress.marshal(instance, Ownership.UNKNOWN);
-=======
-        this.instance = new org.gtk.gobject.GObject(instance, Ownership.UNKNOWN);
->>>>>>> 88ada455
+        this.instance = GObject.fromAddress.marshal(instance, Ownership.UNKNOWN);
         this.handlerId = handlerId;
     }
 
