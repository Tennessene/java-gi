package io.github.jwharm.javagi;

import org.gtk.gobject.GObjects;
import org.gtk.glib.Type;
import org.gtk.gobject.TypeFlags;
import org.gtk.gobject.TypeInfo;
import org.jetbrains.annotations.ApiStatus;

import java.lang.foreign.*;
import java.lang.invoke.MethodHandle;
import java.lang.invoke.MethodHandles;
import java.lang.invoke.MethodType;
import java.lang.ref.Cleaner;

/**
 * Abastract base class for proxy objects that represent a GObject instance 
 * in native memory. The {@link #handle()} method returns the memory address
 * of the object.
 * For ref-counted objects where ownership is transferred to the user, a 
 * Cleaner is registered by the constructor that will automatically call 
 * {@code g_object_unref} when the proxy object is garbage-collected.
 */
public abstract class ObjectBase implements Proxy {

    private final Addressable address;
    private final Ownership ownership;
    private static final Cleaner cleaner = Cleaner.create();
    private State state;
    private Cleaner.Cleanable cleanable;

    // Method handle that is used for the g_object_unref native call
    private static final MethodHandle g_object_unref = Interop.downcallHandle(
            "g_object_unref",
            FunctionDescriptor.ofVoid(ValueLayout.ADDRESS),
            false
    );

    // The State class is used by the Cleaner
    private static class State implements Runnable {
        Addressable address;
        boolean registered;

        State(Addressable address) {
            this.address = address;
            this.registered = true;
        }

        public void run() {
            if (registered) {
                try {
                    // Debug logging
                    // System.out.println("g_object_unref " + address);
                    
                    g_object_unref.invokeExact(address);
                    
                } catch (Throwable err) {
                    throw new AssertionError("Unexpected exception occured: ", err);
                }
            }
        }
    }
    
    /**
     * Instantiate the Proxy base class. When ownership is FULL, a cleaner is registered
     * to automatically call g_object_unref on the memory address.
     * @param address   The memory address of the object in native memory
     * @param ownership The ownership status. When ownership is FULL, a cleaner is registered
     *                  to automatically call g_object_unref on the memory address.
     */
<<<<<<< HEAD
    @ApiStatus.Internal
=======
>>>>>>> 88ada455
    protected ObjectBase(Addressable address, Ownership ownership) {
        this.address = address;
        this.ownership = ownership;
        if (ownership == Ownership.FULL) {
            state = new State(address);
            cleanable = cleaner.register(this, state);
        }
        
        // Debug logging
        // System.out.printf("New: %s %s %s\n", address, this.getClass().getName(), ownership);
    }

    /**
     * Return the memory address of the object in native memory
     * @return The native memory address of the object
     */
    public Addressable handle() {
        return this.address;
    }
    
    /**
     * Disable the Cleaner that automatically calls {@code g_object_unref} 
     * when this object is garbage collected, and return the ownership 
     * indicator.
     * @return The ownership indicator of this object
     */
    public Ownership yieldOwnership() {
        
        // Debug logging
        // System.out.printf("Yield ownership for address %s\n", address);
        
        if (this.state != null && this.state.registered) {
            this.state.registered = false;
        }
        return this.ownership;
    }
<<<<<<< HEAD
=======

    /**
     * This function is called during class initialization of GObject-derived classes.
     * It is a no-op, but you can define the same function in a derived class to
     * add an implementation for that class.
     * @param gClass Pointer to the class struct
     * @param classData Always {@link MemoryAddress#NULL}
     */
    protected static void classInit(MemoryAddress gClass, MemoryAddress classData) {
    }

    /**
     * This function is called during instance initialization of GObject-derived class
     * instances. It is a no-op, but you can define the same function in a derived class
     * to add an implementation for that class instance.
     * @param instance Pointer to the instance struct
     * @param gClass Pointer to the class struct
     */
    protected static void init(MemoryAddress instance, MemoryAddress gClass) {
    }

    /**
     * Registers the provided class as a GType.
     * See {@link org.gtk.gobject.GObjects#typeRegisterStatic(Type, String, TypeInfo, TypeFlags)}
     * @param c The class to register. The class must implement the {@link Derived} interface.
     * @return the registered {@link org.gtk.glib.Type}
     */
    public static Type register(Class<? extends Derived> c) {
        try {
            Class<?> parentClass = c.getSuperclass();
            Type parentGType = (Type) parentClass.getMethod("getType").invoke(null);
            Class<?> parentTypeClass = Class.forName(parentClass.getName() + "Class");

            // Create memorylayout for typeclass struct
            MemoryLayout classMemoryLayout = MemoryLayout.structLayout(
                    ((MemoryLayout) parentTypeClass.getMethod("getMemoryLayout").invoke(null)).withName("parent_class")
            ).withName(c.getSimpleName() + "Class");
            short classSize = Long.valueOf(classMemoryLayout.byteSize()).shortValue();

            // Create memorylayout for typeinstance struct
            MemoryLayout instanceMemoryLayout = MemoryLayout.structLayout(
                    ((MemoryLayout) parentClass.getMethod("getMemoryLayout").invoke(null)).withName("parent_instance"),
                    ValueLayout.JAVA_INT.withName("value_object")
            ).withName(c.getSimpleName());
            short instanceSize = Long.valueOf(instanceMemoryLayout.byteSize()).shortValue();

            // Create upcall stub for class init
            MemoryAddress classInit = Linker.nativeLinker().upcallStub(
                    MethodHandles.lookup().findStatic(c, "classInit",
                            MethodType.methodType(void.class, MemoryAddress.class, MemoryAddress.class)),
                    FunctionDescriptor.ofVoid(ValueLayout.ADDRESS, ValueLayout.ADDRESS),
                    Interop.getScope()
            ).address();

            // Create upcall stub for instance init
            MemoryAddress instanceInit = Linker.nativeLinker().upcallStub(
                    MethodHandles.lookup().findStatic(c, "init",
                            MethodType.methodType(void.class, MemoryAddress.class, MemoryAddress.class)),
                    FunctionDescriptor.ofVoid(ValueLayout.ADDRESS, ValueLayout.ADDRESS),
                    Interop.getScope()
            ).address();

            // Create TypeInfo struct
            TypeInfo typeInfo = TypeInfo.builder()
                    .setBaseInit(null)
                    .setBaseFinalize(null)
                    .setClassSize(classSize)
                    .setClassInit(classInit)
                    .setClassFinalize(null)
                    .setClassData(null)
                    .setInstanceSize(instanceSize)
                    .setInstanceInit(instanceInit)
                    .setNPreallocs((short) 0)
                    .setValueTable(null)
                    .build();

            // Call GObject.typeRegisterStatic and return the generated GType
            return GObjects.typeRegisterStatic(parentGType, c.getSimpleName(), typeInfo, new TypeFlags(0));

        } catch (Exception e) {
            e.printStackTrace();
            return null;
        }
    }
>>>>>>> 88ada455
}<|MERGE_RESOLUTION|>--- conflicted
+++ resolved
@@ -67,10 +67,7 @@
      * @param ownership The ownership status. When ownership is FULL, a cleaner is registered
      *                  to automatically call g_object_unref on the memory address.
      */
-<<<<<<< HEAD
     @ApiStatus.Internal
-=======
->>>>>>> 88ada455
     protected ObjectBase(Addressable address, Ownership ownership) {
         this.address = address;
         this.ownership = ownership;
@@ -107,91 +104,4 @@
         }
         return this.ownership;
     }
-<<<<<<< HEAD
-=======
-
-    /**
-     * This function is called during class initialization of GObject-derived classes.
-     * It is a no-op, but you can define the same function in a derived class to
-     * add an implementation for that class.
-     * @param gClass Pointer to the class struct
-     * @param classData Always {@link MemoryAddress#NULL}
-     */
-    protected static void classInit(MemoryAddress gClass, MemoryAddress classData) {
-    }
-
-    /**
-     * This function is called during instance initialization of GObject-derived class
-     * instances. It is a no-op, but you can define the same function in a derived class
-     * to add an implementation for that class instance.
-     * @param instance Pointer to the instance struct
-     * @param gClass Pointer to the class struct
-     */
-    protected static void init(MemoryAddress instance, MemoryAddress gClass) {
-    }
-
-    /**
-     * Registers the provided class as a GType.
-     * See {@link org.gtk.gobject.GObjects#typeRegisterStatic(Type, String, TypeInfo, TypeFlags)}
-     * @param c The class to register. The class must implement the {@link Derived} interface.
-     * @return the registered {@link org.gtk.glib.Type}
-     */
-    public static Type register(Class<? extends Derived> c) {
-        try {
-            Class<?> parentClass = c.getSuperclass();
-            Type parentGType = (Type) parentClass.getMethod("getType").invoke(null);
-            Class<?> parentTypeClass = Class.forName(parentClass.getName() + "Class");
-
-            // Create memorylayout for typeclass struct
-            MemoryLayout classMemoryLayout = MemoryLayout.structLayout(
-                    ((MemoryLayout) parentTypeClass.getMethod("getMemoryLayout").invoke(null)).withName("parent_class")
-            ).withName(c.getSimpleName() + "Class");
-            short classSize = Long.valueOf(classMemoryLayout.byteSize()).shortValue();
-
-            // Create memorylayout for typeinstance struct
-            MemoryLayout instanceMemoryLayout = MemoryLayout.structLayout(
-                    ((MemoryLayout) parentClass.getMethod("getMemoryLayout").invoke(null)).withName("parent_instance"),
-                    ValueLayout.JAVA_INT.withName("value_object")
-            ).withName(c.getSimpleName());
-            short instanceSize = Long.valueOf(instanceMemoryLayout.byteSize()).shortValue();
-
-            // Create upcall stub for class init
-            MemoryAddress classInit = Linker.nativeLinker().upcallStub(
-                    MethodHandles.lookup().findStatic(c, "classInit",
-                            MethodType.methodType(void.class, MemoryAddress.class, MemoryAddress.class)),
-                    FunctionDescriptor.ofVoid(ValueLayout.ADDRESS, ValueLayout.ADDRESS),
-                    Interop.getScope()
-            ).address();
-
-            // Create upcall stub for instance init
-            MemoryAddress instanceInit = Linker.nativeLinker().upcallStub(
-                    MethodHandles.lookup().findStatic(c, "init",
-                            MethodType.methodType(void.class, MemoryAddress.class, MemoryAddress.class)),
-                    FunctionDescriptor.ofVoid(ValueLayout.ADDRESS, ValueLayout.ADDRESS),
-                    Interop.getScope()
-            ).address();
-
-            // Create TypeInfo struct
-            TypeInfo typeInfo = TypeInfo.builder()
-                    .setBaseInit(null)
-                    .setBaseFinalize(null)
-                    .setClassSize(classSize)
-                    .setClassInit(classInit)
-                    .setClassFinalize(null)
-                    .setClassData(null)
-                    .setInstanceSize(instanceSize)
-                    .setInstanceInit(instanceInit)
-                    .setNPreallocs((short) 0)
-                    .setValueTable(null)
-                    .build();
-
-            // Call GObject.typeRegisterStatic and return the generated GType
-            return GObjects.typeRegisterStatic(parentGType, c.getSimpleName(), typeInfo, new TypeFlags(0));
-
-        } catch (Exception e) {
-            e.printStackTrace();
-            return null;
-        }
-    }
->>>>>>> 88ada455
 }