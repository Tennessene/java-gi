--- conflicted
+++ resolved
@@ -69,11 +69,7 @@
         
         // Ensure that the "gobject-2.0" library has been loaded. 
         // This is required for the downcall handle to g_signal_connect.
-<<<<<<< HEAD
-        LibLoad.loadLibrary("gobject-2.0");
-=======
         GObjects.javagi$ensureInitialized();
->>>>>>> 88ada455
     }
 
     /**
